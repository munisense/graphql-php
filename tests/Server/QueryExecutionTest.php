<?php

declare(strict_types=1);

namespace GraphQL\Tests\Server;

use GraphQL\Error\Debug;
use GraphQL\Error\Error;
use GraphQL\Error\InvariantViolation;
use GraphQL\Executor\ExecutionResult;
use GraphQL\Language\AST\DocumentNode;
use GraphQL\Language\Parser;
use GraphQL\Server\Helper;
use GraphQL\Server\OperationParams;
use GraphQL\Server\RequestError;
use GraphQL\Server\ServerConfig;
use GraphQL\Validator\DocumentValidator;
use GraphQL\Validator\Rules\CustomValidationRule;
use GraphQL\Validator\ValidationContext;
use function count;
use function sprintf;

class QueryExecutionTest extends ServerTestCase
{
    /** @var ServerConfig */
    private $config;

    public function setUp()
    {
        $schema       = $this->buildSchema();
        $this->config = ServerConfig::create()
            ->setSchema($schema);
    }

    public function testSimpleQueryExecution() : void
    {
        $query = '{f1}';

        $expected = [
            'data' => ['f1' => 'f1'],
        ];

        $this->assertQueryResultEquals($expected, $query);
    }

    private function assertQueryResultEquals($expected, $query, $variables = null)
    {
        $result = $this->executeQuery($query, $variables);
        $this->assertArraySubset($expected, $result->toArray(true));

        return $result;
    }

    private function executeQuery($query, $variables = null, $readonly = false)
    {
        $op     = OperationParams::create(['query' => $query, 'variables' => $variables], $readonly);
        $helper = new Helper();
        $result = $helper->executeOperation($this->config, $op);
        $this->assertInstanceOf(ExecutionResult::class, $result);

        return $result;
    }

    public function testReturnsSyntaxErrors() : void
    {
        $query = '{f1';

        $result = $this->executeQuery($query);
        $this->assertNull($result->data);
        $this->assertCount(1, $result->errors);
        $this->assertContains(
            'Syntax Error: Expected Name, found <EOF>',
            $result->errors[0]->getMessage()
        );
    }

    public function testDebugExceptions() : void
    {
        $debug = Debug::INCLUDE_DEBUG_MESSAGE | Debug::INCLUDE_TRACE;
        $this->config->setDebug($debug);

        $query = '
        {
            fieldWithSafeException
            f1
        }
        ';

        $expected = [
<<<<<<< HEAD
            'data' => [
                'fieldWithSafeException' => null,
                'f1' => 'f1'
=======
            'data'   => [
                'fieldWithException' => null,
                'f1'                 => 'f1',
>>>>>>> 86503e2e
            ],
            'errors' => [
                [
                    'message' => 'This is the exception we want',
<<<<<<< HEAD
                    'path' => ['fieldWithSafeException'],
                    'trace' => []
                ]
            ]
=======
                    'path'    => ['fieldWithException'],
                    'trace'   => [],
                ],
            ],
>>>>>>> 86503e2e
        ];

        $result = $this->executeQuery($query)->toArray();
        $this->assertArraySubset($expected, $result);
    }
    
    public function testRethrowUnsafeExceptions() : void
    {
        $this->config->setDebug(Debug::RETHROW_UNSAFE_EXCEPTIONS);
        $this->expectException(UnsafeException::class);

        $this->executeQuery('
        {
            fieldWithUnsafeException
        }
        ')->toArray();
    }

    public function testPassesRootValueAndContext() : void
    {
        $rootValue = 'myRootValue';
        $context   = new \stdClass();

        $this->config
            ->setContext($context)
            ->setRootValue($rootValue);

        $query = '
        {
            testContextAndRootValue
        }
        ';

        $this->assertTrue(! isset($context->testedRootValue));
        $this->executeQuery($query);
        $this->assertSame($rootValue, $context->testedRootValue);
    }

    public function testPassesVariables() : void
    {
        $variables = ['a' => 'a', 'b' => 'b'];
        $query     = '
            query ($a: String!, $b: String!) {
                a: fieldWithArg(arg: $a)
                b: fieldWithArg(arg: $b)
            }
        ';
        $expected  = [
            'data' => [
                'a' => 'a',
                'b' => 'b',
            ],
        ];
        $this->assertQueryResultEquals($expected, $query, $variables);
    }

    public function testPassesCustomValidationRules() : void
    {
        $query    = '
            {nonExistentField}
        ';
        $expected = [
            'errors' => [
                ['message' => 'Cannot query field "nonExistentField" on type "Query".'],
            ],
        ];

        $this->assertQueryResultEquals($expected, $query);

        $called = false;

        $rules = [
            new CustomValidationRule('SomeRule', function () use (&$called) {
                $called = true;

                return [];
            }),
        ];

        $this->config->setValidationRules($rules);
        $expected = [
            'data' => [],
        ];
        $this->assertQueryResultEquals($expected, $query);
        $this->assertTrue($called);
    }

    public function testAllowsValidationRulesAsClosure() : void
    {
        $called = false;
        $params = $doc = $operationType = null;

        $this->config->setValidationRules(function ($p, $d, $o) use (&$called, &$params, &$doc, &$operationType) {
            $called        = true;
            $params        = $p;
            $doc           = $d;
            $operationType = $o;

            return [];
        });

        $this->assertFalse($called);
        $this->executeQuery('{f1}');
        $this->assertTrue($called);
        $this->assertInstanceOf(OperationParams::class, $params);
        $this->assertInstanceOf(DocumentNode::class, $doc);
        $this->assertEquals('query', $operationType);
    }

    public function testAllowsDifferentValidationRulesDependingOnOperation() : void
    {
        $q1      = '{f1}';
        $q2      = '{invalid}';
        $called1 = false;
        $called2 = false;

        $this->config->setValidationRules(function (OperationParams $params) use ($q1, &$called1, &$called2) {
            if ($params->query === $q1) {
                $called1 = true;

                return DocumentValidator::allRules();
            }

            $called2 = true;

            return [
                new CustomValidationRule('MyRule', function (ValidationContext $context) {
                    $context->reportError(new Error('This is the error we are looking for!'));
                }),
            ];
        });

        $expected = ['data' => ['f1' => 'f1']];
        $this->assertQueryResultEquals($expected, $q1);
        $this->assertTrue($called1);
        $this->assertFalse($called2);

        $called1  = false;
        $called2  = false;
        $expected = ['errors' => [['message' => 'This is the error we are looking for!']]];
        $this->assertQueryResultEquals($expected, $q2);
        $this->assertFalse($called1);
        $this->assertTrue($called2);
    }

    public function testAllowsSkippingValidation() : void
    {
        $this->config->setValidationRules([]);
        $query    = '{nonExistentField}';
        $expected = ['data' => []];
        $this->assertQueryResultEquals($expected, $query);
    }

    public function testPersistedQueriesAreDisabledByDefault() : void
    {
        $result = $this->executePersistedQuery('some-id');

        $expected = [
            'errors' => [
                [
                    'message'  => 'Persisted queries are not supported by this server',
                    'category' => 'request',
                ],
            ],
        ];
        $this->assertEquals($expected, $result->toArray());
    }

    private function executePersistedQuery($queryId, $variables = null)
    {
        $op     = OperationParams::create(['queryId' => $queryId, 'variables' => $variables]);
        $helper = new Helper();
        $result = $helper->executeOperation($this->config, $op);
        $this->assertInstanceOf(ExecutionResult::class, $result);

        return $result;
    }

    public function testBatchedQueriesAreDisabledByDefault() : void
    {
        $batch = [
<<<<<<< HEAD
            [
                'query' => '{invalid}'
            ],
            [
                'query' => '{f1,fieldWithSafeException}'
            ]
=======
            ['query' => '{invalid}'],
            ['query' => '{f1,fieldWithException}'],
>>>>>>> 86503e2e
        ];

        $result = $this->executeBatchedQuery($batch);

        $expected = [
            [
                'errors' => [
                    [
                        'message'  => 'Batched queries are not supported by this server',
                        'category' => 'request',
                    ],
                ],
            ],
            [
                'errors' => [
                    [
                        'message'  => 'Batched queries are not supported by this server',
                        'category' => 'request',
                    ],
                ],
            ],
        ];

        $this->assertEquals($expected[0], $result[0]->toArray());
        $this->assertEquals($expected[1], $result[1]->toArray());
    }

    /**
     * @param mixed[][] $qs
     */
    private function executeBatchedQuery(array $qs)
    {
        $batch = [];
        foreach ($qs as $params) {
            $batch[] = OperationParams::create($params);
        }
        $helper = new Helper();
        $result = $helper->executeBatch($this->config, $batch);
        $this->assertInternalType('array', $result);
        $this->assertCount(count($qs), $result);

        foreach ($result as $index => $entry) {
            $this->assertInstanceOf(
                ExecutionResult::class,
                $entry,
                sprintf('Result at %s is not an instance of %s', $index, ExecutionResult::class)
            );
        }

        return $result;
    }

    public function testMutationsAreNotAllowedInReadonlyMode() : void
    {
        $mutation = 'mutation { a }';

        $expected = [
            'errors' => [
                [
                    'message'  => 'GET supports only query operation',
                    'category' => 'request',
                ],
            ],
        ];

        $result = $this->executeQuery($mutation, null, true);
        $this->assertEquals($expected, $result->toArray());
    }

    public function testAllowsPersistentQueries() : void
    {
        $called = false;
        $this->config->setPersistentQueryLoader(function ($queryId, OperationParams $params) use (&$called) {
            $called = true;
            $this->assertEquals('some-id', $queryId);

            return '{f1}';
        });

        $result = $this->executePersistedQuery('some-id');
        $this->assertTrue($called);

        $expected = [
            'data' => ['f1' => 'f1'],
        ];
        $this->assertEquals($expected, $result->toArray());

        // Make sure it allows returning document node:
        $called = false;
        $this->config->setPersistentQueryLoader(function ($queryId, OperationParams $params) use (&$called) {
            $called = true;
            $this->assertEquals('some-id', $queryId);

            return Parser::parse('{f1}');
        });
        $result = $this->executePersistedQuery('some-id');
        $this->assertTrue($called);
        $this->assertEquals($expected, $result->toArray());
    }

    public function testProhibitsInvalidPersistedQueryLoader() : void
    {
        $this->expectException(InvariantViolation::class);
        $this->expectExceptionMessage(
            'Persistent query loader must return query string or instance of GraphQL\Language\AST\DocumentNode ' .
            'but got: {"err":"err"}'
        );
        $this->config->setPersistentQueryLoader(function () {
            return ['err' => 'err'];
        });
        $this->executePersistedQuery('some-id');
    }

    public function testPersistedQueriesAreStillValidatedByDefault() : void
    {
        $this->config->setPersistentQueryLoader(function () {
            return '{invalid}';
        });
        $result   = $this->executePersistedQuery('some-id');
        $expected = [
            'errors' => [
                [
                    'message'   => 'Cannot query field "invalid" on type "Query".',
                    'locations' => [['line' => 1, 'column' => 2]],
                    'category'  => 'graphql',
                ],
            ],
        ];
        $this->assertEquals($expected, $result->toArray());
    }

    public function testAllowSkippingValidationForPersistedQueries() : void
    {
        $this->config
            ->setPersistentQueryLoader(function ($queryId) {
                if ($queryId === 'some-id') {
                    return '{invalid}';
                }

                return '{invalid2}';
            })
            ->setValidationRules(function (OperationParams $params) {
                if ($params->queryId === 'some-id') {
                    return [];
                }

                return DocumentValidator::allRules();
            });

        $result   = $this->executePersistedQuery('some-id');
        $expected = [
            'data' => [],
        ];
        $this->assertEquals($expected, $result->toArray());

        $result   = $this->executePersistedQuery('some-other-id');
        $expected = [
            'errors' => [
                [
                    'message'   => 'Cannot query field "invalid2" on type "Query".',
                    'locations' => [['line' => 1, 'column' => 2]],
                    'category'  => 'graphql',
                ],
            ],
        ];
        $this->assertEquals($expected, $result->toArray());
    }

    public function testProhibitsUnexpectedValidationRules() : void
    {
        $this->expectException(InvariantViolation::class);
        $this->expectExceptionMessage('Expecting validation rules to be array or callable returning array, but got: instance of stdClass');
        $this->config->setValidationRules(function (OperationParams $params) {
            return new \stdClass();
        });
        $this->executeQuery('{f1}');
    }

    public function testExecutesBatchedQueries() : void
    {
        $this->config->setQueryBatching(true);

        $batch = [
            ['query' => '{invalid}'],
            ['query' => '{f1,fieldWithException}'],
            [
<<<<<<< HEAD
                'query' => '{invalid}'
            ],
            [
                'query' => '{f1,fieldWithSafeException}'
            ],
            [
                'query' => '
=======
                'query'     => '
>>>>>>> 86503e2e
                    query ($a: String!, $b: String!) {
                        a: fieldWithArg(arg: $a)
                        b: fieldWithArg(arg: $b)
                    }
                ',
                'variables' => ['a' => 'a', 'b' => 'b'],
            ],
        ];

        $result = $this->executeBatchedQuery($batch);

        $expected = [
            [
                'errors' => [['message' => 'Cannot query field "invalid" on type "Query".']],
            ],
            [
<<<<<<< HEAD
                'data' => [
                    'f1' => 'f1',
                    'fieldWithSafeException' => null
=======
                'data'   => [
                    'f1'                 => 'f1',
                    'fieldWithException' => null,
>>>>>>> 86503e2e
                ],
                'errors' => [
                    ['message' => 'This is the exception we want'],
                ],
            ],
            [
                'data' => [
                    'a' => 'a',
                    'b' => 'b',
                ],
            ],
        ];

        $this->assertArraySubset($expected[0], $result[0]->toArray());
        $this->assertArraySubset($expected[1], $result[1]->toArray());
        $this->assertArraySubset($expected[2], $result[2]->toArray());
    }

    public function testDeferredsAreSharedAmongAllBatchedQueries() : void
    {
        $batch = [
            ['query' => '{dfd(num: 1)}'],
            ['query' => '{dfd(num: 2)}'],
            ['query' => '{dfd(num: 3)}'],
        ];

        $calls = [];

        $this->config
            ->setQueryBatching(true)
            ->setRootValue('1')
            ->setContext([
                'buffer' => function ($num) use (&$calls) {
                    $calls[] = sprintf('buffer: %d', $num);
                },
                'load'   => function ($num) use (&$calls) {
                    $calls[] = sprintf('load: %d', $num);

                    return sprintf('loaded: %d', $num);
                },
            ]);

        $result = $this->executeBatchedQuery($batch);

        $expectedCalls = [
            'buffer: 1',
            'buffer: 2',
            'buffer: 3',
            'load: 1',
            'load: 2',
            'load: 3',
        ];
        $this->assertEquals($expectedCalls, $calls);

        $expected = [
            [
                'data' => ['dfd' => 'loaded: 1'],
            ],
            [
                'data' => ['dfd' => 'loaded: 2'],
            ],
            [
                'data' => ['dfd' => 'loaded: 3'],
            ],
        ];

        $this->assertEquals($expected[0], $result[0]->toArray());
        $this->assertEquals($expected[1], $result[1]->toArray());
        $this->assertEquals($expected[2], $result[2]->toArray());
    }

    public function testValidatesParamsBeforeExecution() : void
    {
        $op     = OperationParams::create(['queryBad' => '{f1}']);
        $helper = new Helper();
        $result = $helper->executeOperation($this->config, $op);
        $this->assertInstanceOf(ExecutionResult::class, $result);

        $this->assertEquals(null, $result->data);
        $this->assertCount(1, $result->errors);

        $this->assertEquals(
            'GraphQL Request must include at least one of those two parameters: "query" or "queryId"',
            $result->errors[0]->getMessage()
        );

        $this->assertInstanceOf(
            RequestError::class,
            $result->errors[0]->getPrevious()
        );
    }

    public function testAllowsContextAsClosure() : void
    {
        $called = false;
        $params = $doc = $operationType = null;

        $this->config->setContext(function ($p, $d, $o) use (&$called, &$params, &$doc, &$operationType) {
            $called        = true;
            $params        = $p;
            $doc           = $d;
            $operationType = $o;
        });

        $this->assertFalse($called);
        $this->executeQuery('{f1}');
        $this->assertTrue($called);
        $this->assertInstanceOf(OperationParams::class, $params);
        $this->assertInstanceOf(DocumentNode::class, $doc);
        $this->assertEquals('query', $operationType);
    }

    public function testAllowsRootValueAsClosure() : void
    {
        $called = false;
        $params = $doc = $operationType = null;

        $this->config->setRootValue(function ($p, $d, $o) use (&$called, &$params, &$doc, &$operationType) {
            $called        = true;
            $params        = $p;
            $doc           = $d;
            $operationType = $o;
        });

        $this->assertFalse($called);
        $this->executeQuery('{f1}');
        $this->assertTrue($called);
        $this->assertInstanceOf(OperationParams::class, $params);
        $this->assertInstanceOf(DocumentNode::class, $doc);
        $this->assertEquals('query', $operationType);
    }

    public function testAppliesErrorFormatter() : void
    {
        $called = false;
        $error  = null;
        $this->config->setErrorFormatter(function ($e) use (&$called, &$error) {
            $called = true;
            $error  = $e;

            return ['test' => 'formatted'];
        });

        $result = $this->executeQuery('{fieldWithSafeException}');
        $this->assertFalse($called);
        $formatted = $result->toArray();
        $expected  = [
            'errors' => [
                ['test' => 'formatted'],
            ],
        ];
        $this->assertTrue($called);
        $this->assertArraySubset($expected, $formatted);
        $this->assertInstanceOf(Error::class, $error);

        // Assert debugging still works even with custom formatter
        $formatted = $result->toArray(Debug::INCLUDE_TRACE);
        $expected  = [
            'errors' => [
                [
                    'test'  => 'formatted',
                    'trace' => [],
                ],
            ],
        ];
        $this->assertArraySubset($expected, $formatted);
    }

    public function testAppliesErrorsHandler() : void
    {
        $called    = false;
        $errors    = null;
        $formatter = null;
        $this->config->setErrorsHandler(function ($e, $f) use (&$called, &$errors, &$formatter) {
            $called    = true;
            $errors    = $e;
            $formatter = $f;

            return [
                ['test' => 'handled'],
            ];
        });

        $result = $this->executeQuery('{fieldWithSafeException,test: fieldWithSafeException}');

        $this->assertFalse($called);
        $formatted = $result->toArray();
        $expected  = [
            'errors' => [
                ['test' => 'handled'],
            ],
        ];
        $this->assertTrue($called);
        $this->assertArraySubset($expected, $formatted);
        $this->assertInternalType('array', $errors);
        $this->assertCount(2, $errors);
        $this->assertInternalType('callable', $formatter);
        $this->assertArraySubset($expected, $formatted);
    }
}<|MERGE_RESOLUTION|>--- conflicted
+++ resolved
@@ -87,30 +87,18 @@
         ';
 
         $expected = [
-<<<<<<< HEAD
             'data' => [
                 'fieldWithSafeException' => null,
-                'f1' => 'f1'
-=======
-            'data'   => [
-                'fieldWithException' => null,
                 'f1'                 => 'f1',
->>>>>>> 86503e2e
             ],
             'errors' => [
                 [
                     'message' => 'This is the exception we want',
-<<<<<<< HEAD
+
                     'path' => ['fieldWithSafeException'],
                     'trace' => []
                 ]
             ]
-=======
-                    'path'    => ['fieldWithException'],
-                    'trace'   => [],
-                ],
-            ],
->>>>>>> 86503e2e
         ];
 
         $result = $this->executeQuery($query)->toArray();
@@ -292,17 +280,8 @@
     public function testBatchedQueriesAreDisabledByDefault() : void
     {
         $batch = [
-<<<<<<< HEAD
-            [
-                'query' => '{invalid}'
-            ],
-            [
-                'query' => '{f1,fieldWithSafeException}'
-            ]
-=======
             ['query' => '{invalid}'],
-            ['query' => '{f1,fieldWithException}'],
->>>>>>> 86503e2e
+            ['query' => '{f1,fieldWithSafeException}'],
         ];
 
         $result = $this->executeBatchedQuery($batch);
@@ -487,19 +466,9 @@
 
         $batch = [
             ['query' => '{invalid}'],
-            ['query' => '{f1,fieldWithException}'],
-            [
-<<<<<<< HEAD
-                'query' => '{invalid}'
-            ],
-            [
-                'query' => '{f1,fieldWithSafeException}'
-            ],
-            [
-                'query' => '
-=======
+            ['query' => '{f1,fieldWithSafeException}'],
+            [
                 'query'     => '
->>>>>>> 86503e2e
                     query ($a: String!, $b: String!) {
                         a: fieldWithArg(arg: $a)
                         b: fieldWithArg(arg: $b)
@@ -516,15 +485,9 @@
                 'errors' => [['message' => 'Cannot query field "invalid" on type "Query".']],
             ],
             [
-<<<<<<< HEAD
                 'data' => [
                     'f1' => 'f1',
                     'fieldWithSafeException' => null
-=======
-                'data'   => [
-                    'f1'                 => 'f1',
-                    'fieldWithException' => null,
->>>>>>> 86503e2e
                 ],
                 'errors' => [
                     ['message' => 'This is the exception we want'],
