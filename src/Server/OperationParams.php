<?php

declare(strict_types=1);

namespace GraphQL\Server;

use function array_change_key_case;
use function is_string;
use function json_decode;
use function json_last_error;
use const CASE_LOWER;

/**
 * Structure representing parsed HTTP parameters for GraphQL operation
 */
class OperationParams
{
    /**
     * Id of the query (when using persistent queries).
     *
     * Valid aliases (case-insensitive):
     * - id
     * - queryId
     * - documentId
     *
     * @api
     * @var string
     */
    public $queryId;

    /**
     * @api
     * @var string
     */
    public $query;

    /**
     * @api
     * @var string
     */
    public $operation;

    /**
     * @api
     * @var mixed[]|null
     */
    public $variables;

    /**
     * @api
     * @var mixed[]|null
     */
    public $extensions;

    /** @var mixed[] */
    private $originalInput;

    /** @var bool */
    private $readOnly;

    /**
     * Creates an instance from given array
     *
     * @param mixed[] $params
     *
     * @api
     */
    public static function create(array $params, bool $readonly = false) : OperationParams
    {
        $instance = new static();

        $params                  = array_change_key_case($params, CASE_LOWER);
        $instance->originalInput = $params;

        $params += [
            'query' => null,
            'queryid' => null,
            'documentid' => null, // alias to queryid
            'id' => null, // alias to queryid
            'operationname' => null,
            'variables' => null,
            'extensions' => null,
        ];

        if ($params['variables'] === '') {
            $params['variables'] = null;
        }

        // Some parameters could be provided as serialized JSON.
        foreach (['extensions', 'variables'] as $param) {
            if (! is_string($params[$param])) {
                continue;
            }

            $tmp = json_decode($params[$param], true);
            if (json_last_error()) {
                continue;
            }

            $params[$param] = $tmp;
        }

        $instance->query      = $params['query'];
        $instance->queryId    = $params['queryid'] ?: $params['documentid'] ?: $params['id'];
        $instance->operation  = $params['operationname'];
        $instance->variables  = $params['variables'];
        $instance->extensions = $params['extensions'];
<<<<<<< HEAD
        $instance->readOnly   = (bool) $readonly;
=======
        $instance->readOnly   = $readonly;
>>>>>>> 231919fb

        // Apollo server/client compatibility: look for the queryid in extensions
        if (isset($instance->extensions['persistedQuery']['sha256Hash']) && empty($instance->query) && empty($instance->queryId)) {
            $instance->queryId = $instance->extensions['persistedQuery']['sha256Hash'];
        }

        return $instance;
    }

    /**
     * @param string $key
     *
     * @return mixed
     *
     * @api
     */
    public function getOriginalInput($key)
    {
        return $this->originalInput[$key] ?? null;
    }

    /**
     * Indicates that operation is executed in read-only context
     * (e.g. via HTTP GET request)
     *
     * @return bool
     *
     * @api
     */
    public function isReadOnly()
    {
        return $this->readOnly;
    }
}<|MERGE_RESOLUTION|>--- conflicted
+++ resolved
@@ -105,11 +105,7 @@
         $instance->operation  = $params['operationname'];
         $instance->variables  = $params['variables'];
         $instance->extensions = $params['extensions'];
-<<<<<<< HEAD
-        $instance->readOnly   = (bool) $readonly;
-=======
         $instance->readOnly   = $readonly;
->>>>>>> 231919fb
 
         // Apollo server/client compatibility: look for the queryid in extensions
         if (isset($instance->extensions['persistedQuery']['sha256Hash']) && empty($instance->query) && empty($instance->queryId)) {
